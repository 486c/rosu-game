--- conflicted
+++ resolved
@@ -47,10 +47,6 @@
 
     osu_state.open_beatmap("tests/shit/fickle.osu");
 
-<<<<<<< HEAD
-=======
-    osu_state.open_beatmap("tests/test2.osu");
->>>>>>> 5750f6ea
     //osu_state.set_time(194046.5);
     //osu_state.set_time(30000.0);
 
